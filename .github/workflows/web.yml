--- conflicted
+++ resolved
@@ -44,14 +44,6 @@
         exclude:
           - container: ubuntu2404
             version: v62
-<<<<<<< HEAD
-          - container: debian10
-=======
-          - container: ubuntu1804
-            version: v62
-          - container: ubuntu1804
->>>>>>> 9685edb8
-            version: v64
           - container: debian12
             version: v62
     steps:
