---
name: "community.zabbix.zabbix_proxy"
on:
  push:
    paths:
      - "roles/zabbix_proxy/**"
      - "molecule/zabbix_proxy/**"
      - "molecule/requirements.txt"
      - ".github/workflows/proxy.yml"
  pull_request:
    paths:
      - "roles/zabbix_proxy/**"
      - "molecule/zabbix_proxy/**"
      - "molecule/requirements.txt"
      - ".github/workflows/proxy.yml"
jobs:
  molecule:
    runs-on: ubuntu-20.04
    strategy:
      fail-fast: false
      matrix:
        container:
          - rockylinux9
          - rockylinux8
          - centos7
          - ubuntu2204
          - ubuntu2004
<<<<<<< HEAD
=======
          - ubuntu1804
          - debian12
>>>>>>> 52943d1a
          - debian11
          - debian10
        collection_role:
          - zabbix_proxy
        database:
          - mysql
          - pgsql
          - sqlite3
        version:
          - v64
          - v62
          - v60
        include:
          - interpreter: python3
          - interpreter: python
            container: centos7
        exclude:
          - container: debian12
            version: v62
    steps:
      - name: Check out code
        uses: actions/checkout@v4

      - name: Set up Python 3.9
        uses: actions/setup-python@v4
        with:
          python-version: 3.9

      - name: Install dependencies
        run: |
          python -m pip install --upgrade pip
          pip install -r molecule/requirements.txt

      - name: Build the collection
        run: |
          collection_file=$( basename $(ansible-galaxy collection build -f | awk -F" " '{print $NF}'))
          echo "COLLECTION_FILE=$collection_file" >> $GITHUB_ENV

      - name: Install the collection
        run: ansible-galaxy collection install $COLLECTION_FILE

      - name: Run role tests
        run: >-
          MY_MOLECULE_CONTAINER=${{ matrix.container }}
          MY_MOLECULE_IMAGE=${{ matrix.container }}
          MY_MOLECULE_VERSION=${{ matrix.version }}
          MY_MOLECULE_DATABASE=${{ matrix.database }}
          MY_MOLECULE_INTERPRETER=${{ matrix.interpreter }}
          MY_MOLECULE_DOCKER_COMMAND=${{ matrix.command }}
          molecule test -s ${{ matrix.collection_role }}<|MERGE_RESOLUTION|>--- conflicted
+++ resolved
@@ -25,11 +25,7 @@
           - centos7
           - ubuntu2204
           - ubuntu2004
-<<<<<<< HEAD
-=======
-          - ubuntu1804
           - debian12
->>>>>>> 52943d1a
           - debian11
           - debian10
         collection_role:
