---
name: "community.zabbix.zabbix_proxy"
on:
  push:
    paths:
      - "roles/zabbix_proxy/**"
      - "molecule/zabbix_proxy/**"
      - "molecule/requirements.txt"
      - ".github/workflows/proxy.yml"
  pull_request:
    paths:
      - "roles/zabbix_proxy/**"
      - "molecule/zabbix_proxy/**"
      - "molecule/requirements.txt"
      - ".github/workflows/proxy.yml"
jobs:
  molecule:
    runs-on: ubuntu-20.04
    strategy:
      fail-fast: false
      matrix:
        container:
<<<<<<< HEAD
          - name: rockylinux9
            base_image: rockylinux/rockylinux:9-ubi-init
            os_family: redhat
          - name: rockylinux8
            base_image: rockylinux/rockylinux:8-ubi-init
            os_family: redhat
          - name: centos7
            base_image: centos/systemd:latest
            os_family: redhat
          - name: ubuntu2204
            base_image: ubuntu:22.04
            os_family: debian
          - name: ubuntu2004
            base_image: ubuntu:20.04
            os_family: debian
          - name: ubuntu1804
            base_image: ubuntu:18.04
            os_family: debian
          - name: debian12
            base_image: debian:12
            os_family: debian
          - name: debian11
            base_image: debian:11
            os_family: debian
          - name: debian10
            base_image: debian:10
            os_family: debian
=======
          - rockylinux9
          - rockylinux8
          - centos7
          - ubuntu2404
          - ubuntu2204
          - ubuntu2004
          - ubuntu1804
          - debian12
          - debian11
          - debian10
>>>>>>> ea1edfb5
        collection_role:
          - zabbix_proxy
        database:
          - mysql
          - pgsql
          - sqlite3
        version:
          - v64
          - v62
          - v60
        exclude:
          - container:
              name: debian12
              base_image: debian:12
              os_family: debian
            version: v62
          - container: ubuntu2404
            version: v62
    steps:
      - name: Check out code
        uses: actions/checkout@v4

      - name: Set up Python 3.9
        uses: actions/setup-python@v5
        with:
          python-version: 3.9

      - name: Install dependencies
        run: |
          python -m pip install --upgrade pip
          pip install -r molecule/requirements.txt

      - name: Build the collection
        run: |
          # Pin versions to speed up CI
          sed -i 's/ansible\.windows:\s*"\*"/ansible.windows: "2.3.0"/' galaxy.yml
          sed -i 's/ansible\.netcommon:\s*"\*"/ansible.netcommon: "6.1.1"/' galaxy.yml
          sed -i 's/ansible\.posix:\s*"\*"/ansible.posix: "1.5.4"/' galaxy.yml
          sed -i 's/community\.general:\s*"\*"/community.general: "8.6.0"/' galaxy.yml
          sed -i 's/community\.mysql:\s*"\*"/community.mysql: "3.9.0"/' galaxy.yml
          sed -i 's/community\.postgresql:\s*"\*"/community.postgresql: "3.4.0"/' galaxy.yml

          collection_file=$( basename $(ansible-galaxy collection build -f | awk -F" " '{print $NF}'))
          echo "COLLECTION_FILE=$collection_file" >> $GITHUB_ENV

      - name: Install the collection
        run: ansible-galaxy collection install -vvvv $COLLECTION_FILE

      - name: Run role tests
        run: >-
          MY_MOLECULE_CONTAINER=${{ matrix.container.name }}
          MY_MOLECULE_IMAGE=${{ matrix.container.base_image }}
          MY_MOLECULE_OS_FAMILY=${{ matrix.container.os_family }}
          MY_MOLECULE_VERSION=${{ matrix.version }}
          MY_MOLECULE_DATABASE=${{ matrix.database }}
          molecule test -s ${{ matrix.collection_role }}<|MERGE_RESOLUTION|>--- conflicted
+++ resolved
@@ -20,35 +20,6 @@
       fail-fast: false
       matrix:
         container:
-<<<<<<< HEAD
-          - name: rockylinux9
-            base_image: rockylinux/rockylinux:9-ubi-init
-            os_family: redhat
-          - name: rockylinux8
-            base_image: rockylinux/rockylinux:8-ubi-init
-            os_family: redhat
-          - name: centos7
-            base_image: centos/systemd:latest
-            os_family: redhat
-          - name: ubuntu2204
-            base_image: ubuntu:22.04
-            os_family: debian
-          - name: ubuntu2004
-            base_image: ubuntu:20.04
-            os_family: debian
-          - name: ubuntu1804
-            base_image: ubuntu:18.04
-            os_family: debian
-          - name: debian12
-            base_image: debian:12
-            os_family: debian
-          - name: debian11
-            base_image: debian:11
-            os_family: debian
-          - name: debian10
-            base_image: debian:10
-            os_family: debian
-=======
           - rockylinux9
           - rockylinux8
           - centos7
@@ -59,7 +30,6 @@
           - debian12
           - debian11
           - debian10
->>>>>>> ea1edfb5
         collection_role:
           - zabbix_proxy
         database:
