{{ ansible_managed | comment }}
# This is a configuration file for Zabbix Server process
# To get more information about Zabbix, visit http://www.zabbix.com

# This configuration file is "minimalized", which means all the original comments 
# are removed. The full documentation for your Zabbix Server can be found here:
# https://www.zabbix.com/documentation/{{ zabbix_version }}/en/manual/appendix/config/zabbix_server

ListenPort={{ zabbix_server_listenport }}
{% if zabbix_server_sourceip is defined and zabbix_server_sourceip %}
SourceIP={{ zabbix_server_sourceip }}
{% endif %}
LogType={{ zabbix_server_logtype }}
LogFile={{ zabbix_server_logfile }}
LogFileSize={{ zabbix_server_logfilesize }}
DebugLevel={{ zabbix_server_debuglevel }}
SocketDir={{ zabbix_server_socketdir }}
PidFile={{ zabbix_server_pidfile }}
DBHost={{ zabbix_server_dbhost }}
DBName={{ zabbix_server_dbname }}
{% if zabbix_server_dbschema is defined and zabbix_server_dbschema %}
DBSchema={{ zabbix_server_dbschema }}
{% endif %}
DBUser={{ zabbix_server_dbuser }}
DBPassword={{ zabbix_server_dbpassword }}
{% if zabbix_server_dbsocket is defined and zabbix_server_dbsocket %}
DBSocket={{ zabbix_server_dbsocket }}
{% endif %}
{% if zabbix_server_dbport is defined and zabbix_server_dbport %}
DBPort={{ zabbix_server_dbport }}
{% endif %}
{% if zabbix_version is version('6.0', '>=') %}
AllowUnsupportedDBVersions={{ zabbix_server_allowunsupporteddbversions }}
{% endif %}
{% if zabbix_server_historystorageurl is defined and zabbix_server_historystorageurl %}
HistoryStorageURL={{ zabbix_server_historystorageurl }}
{% endif %}
HistoryStorageTypes={{ zabbix_server_historystoragetypes }}
HistoryStorageDateIndex={{ zabbix_server_historystoragedateindex }}
{% if zabbix_server_exportdir is defined and zabbix_server_exportdir %}
ExportDir={{ zabbix_server_exportdir }}
{% endif %}
ExportFileSize={{ zabbix_server_exportfilesize }}
StartPollers={{ zabbix_server_startpollers }}
StartIPMIPollers={{ zabbix_server_startipmipollers }}
{% if zabbix_version is version('5.0', '>=') %}
StartLLDProcessors={{ zabbix_server_startlldprocessors }}
{% endif %}
{% if zabbix_version is version('5.0', '>=') %}
StartPreprocessors={{ zabbix_server_startpreprocessors }}
{% endif %}
StartPollersUnreachable={{ zabbix_server_startpollersunreachable }}
{% if zabbix_version is version('6.2', '>=') %}
StartHistoryPollers={{ zabbix_server_starthistorypollers }}
{% endif %}
StartTrappers={{ zabbix_server_starttrappers }}
StartPingers={{ zabbix_server_startpingers }}
StartDiscoverers={{ zabbix_server_startdiscoverers }}
StartHTTPPollers={{ zabbix_server_starthttppollers }}
StartTimers={{ zabbix_server_starttimers }}
StartEscalators={{ zabbix_server_startescalators }}
{% if zabbix_server_javagateway is defined and zabbix_server_javagateway %}
JavaGateway={{ zabbix_server_javagateway }}
JavaGatewayPort={{ zabbix_server_javagatewayport }}
StartJavaPollers={{ zabbix_server_startjavapollers }}
{% endif  %}
StartVMwareCollectors={{ zabbix_server_startvmwarecollectors }}
VMwareFrequency={{ zabbix_server_vmwarefrequency }}
VMwarePerfFrequency={{ zabbix_server_vmwareperffrequency }}
VMwareCacheSize={{ zabbix_server_vmwarecachesize }}
VMwareTimeout={{ zabbix_server_vmwaretimeout }}
SNMPTrapperFile={{ zabbix_server_snmptrapperfile }}
StartSNMPTrapper={{ zabbix_server_startsnmptrapper }}
{% if zabbix_server_listenip is defined and zabbix_server_listenip %}
ListenIP={{ zabbix_server_listenip }}
{% endif %}
HousekeepingFrequency={{ zabbix_server_housekeepingfrequency }}
MaxHousekeeperDelete={{ zabbix_server_maxhousekeeperdelete }}
<<<<<<< HEAD
=======
{% if zabbix_version is version('3.2', '<=') %}
SenderFrequency={{ zabbix_server_senderfrequency }}
{% endif %}
{% if zabbix_server_cachesize is defined and zabbix_server_cachesize is not none %}
>>>>>>> 24a01ba5
CacheSize={{ zabbix_server_cachesize }}
{% else %}
{% if zabbix_version is version('6.2', '<') %}
CacheSize=8M
{% else %}
CacheSize=32M
{% endif %}
{% endif %}
CacheUpdateFrequency={{ zabbix_server_cacheupdatefrequency }}
StartDBSyncers={{ zabbix_server_startdbsyncers }}
HistoryCacheSize={{ zabbix_server_historycachesize }}
HistoryIndexCacheSize={{ zabbix_server_historyindexcachesize }}
TrendCacheSize={{ zabbix_server_trendcachesize }}
{% if zabbix_version is version('6.0', '>=') %}
TrendFunctionCacheSize={{ zabbix_server_trendfunctioncachesize }}
{% endif %}
ValueCacheSize={{ zabbix_server_valuecachesize }}
Timeout={{ zabbix_server_timeout }}
TrapperTimeout={{ zabbix_server_trappertimeout }}
UnreachablePeriod={{ zabbix_server_unreachableperiod }}
UnavailableDelay={{ zabbix_server_unavailabledelay }}
UnreachableDelay={{ zabbix_server_unreachabledelay }}
AlertScriptsPath={{ zabbix_server_alertscriptspath }}
ExternalScripts={{ zabbix_server_externalscriptspath }}
FpingLocation={{ zabbix_server_fpinglocation }}
Fping6Location={{ zabbix_server_fping6location }}
{% if zabbix_server_sshkeylocation is defined and zabbix_server_sshkeylocation %}
SSHKeyLocation={{ zabbix_server_sshkeylocation }}
{% endif %}
LogSlowQueries={{ zabbix_server_logslowqueries }}
TmpDir={{ zabbix_server_tmpdir }}
StartProxyPollers={{ zabbix_server_startproxypollers }}
{% if zabbix_server_proxyconfigfrequency and zabbix_server_proxyconfigfrequency is not none %}
ProxyConfigFrequency={{ zabbix_server_proxyconfigfrequency }}
{% else %}
{% if zabbix_version is version('6.2', '<') %}
ProxyConfigFrequency=3600
{% else %}
ProxyConfigFrequency=300
{% endif %}
{% endif %}
ProxyDataFrequency={{ zabbix_server_proxydatafrequency }}
AllowRoot={{ zabbix_server_allowroot }}
User={{ zabbix_server_user }}
Include={{ zabbix_server_include }}
SSLCertLocation={{ zabbix_server_sslcertlocation }}
SSLKeyLocation={{ zabbix_server_sslkeylocation }}
{% if zabbix_server_sslcalocation is defined and zabbix_server_sslcalocation is not none %}
SSLCALocation={{ zabbix_server_sslcalocation }}
{% endif %}
LoadModulePath={{ zabbix_server_loadmodulepath }}
{% if zabbix_server_loadmodule is defined and zabbix_server_loadmodule %}
LoadModule = {{ zabbix_server_loadmodule }}
{% endif %}
{% if zabbix_server_tlscafile is defined and zabbix_server_tlscafile is not none %}
TLSCAFile={{ zabbix_server_tlscafile }}
{% endif %}
{% if zabbix_server_tlscrlfile is defined and zabbix_server_tlscrlfile is not none %}
TLSCRLFile={{ zabbix_server_tlscrlfile }}
{% endif %}
{% if zabbix_server_tlscertfile is defined and zabbix_server_tlscertfile is not none %}
TLSCertFile={{ zabbix_server_tlscertfile }}
{% endif %}
{% if zabbix_server_tlskeyfile is defined and zabbix_server_tlskeyfile is not none %}
TLSKeyFile={{ zabbix_server_tlskeyfile }}
{% endif %}
{% if zabbix_server_dbtlsconnect is defined and zabbix_server_dbtlsconnect is not none %}
DBTLSConnect={{ zabbix_server_dbtlsconnect }}
{% endif %}
{% if zabbix_server_dbtlscafile is defined and zabbix_server_dbtlscafile is not none %}
DBTLSCAFile={{ zabbix_server_dbtlscafile }}
{% endif %}
{% if zabbix_server_dbtlscertfile is defined and zabbix_server_dbtlscertfile is not none %}
DBTLSCertFile={{ zabbix_server_dbtlscertfile }}
{% endif %}
{% if zabbix_server_dbtlskeyfile is defined and zabbix_server_dbtlskeyfile is not none %}
DBTLSKeyFile={{ zabbix_server_dbtlskeyfile }}
{% endif %}
{% if zabbix_server_dbtlscipher is defined and zabbix_server_dbtlscipher is not none %}
DBTLSCipher={{ zabbix_server_dbtlscipher }}
{% endif %}
{% if zabbix_server_dbtlscipher13 is defined and zabbix_server_dbtlscipher13 is not none %}
DBTLSCipher13={{ zabbix_server_dbtlscipher13 }}
{% endif %}
{% if zabbix_version is version('6.0', '>=') %}
{% if zabbix_server_vaulttoken is defined and zabbix_server_vaulttoken is not none %}
VaultToken={{ zabbix_server_vaulttoken }}
{% endif %}
{% if zabbix_server_vaulturl is defined and zabbix_server_vaulturl is not none %}
VaultURL={{ zabbix_server_vaulturl }}
{% endif %}
{% if zabbix_server_vaultdbpath is defined and zabbix_server_vaultdbpath is not none %}
VaultDBPath={{ zabbix_server_vaultdbpath }}
{% endif %}
{% if zabbix_server_vaulttlscertfile is defined and zabbix_server_vaulttlscertfile is not none %}
VaultTLSKeyFile={{ zabbix_server_vaulttlscertfile }}
{% endif %}
{% if zabbix_server_vaulttlskeyfile is defined and zabbix_server_vaulttlskeyfile is not none %}
VaultTLSCertFile={{ zabbix_server_vaulttlskeyfile }}
{% endif %}
{% if zabbix_server_startreportwriters is defined and zabbix_server_startreportwriters is not none %}
StartReportWriters={{ zabbix_server_startreportwriters }}
{% endif %}
{% if zabbix_server_webserviceurl is defined and zabbix_server_webserviceurl is not none %}
WebServiceURL={{ zabbix_server_webserviceurl }}
{% endif %}
{% if zabbix_server_servicemanagersyncfrequency is defined and zabbix_server_servicemanagersyncfrequency is not none %}
ServiceManagerSyncFrequency={{ zabbix_server_servicemanagersyncfrequency }}
{% endif %}
{% if zabbix_server_problemhousekeepingfrequency is defined and zabbix_server_problemhousekeepingfrequency is not none %}
ProblemHousekeepingFrequency={{ zabbix_server_problemhousekeepingfrequency }}
{% endif %}
{% if zabbix_version is version('6.2', '>=') %}
StartODBCPollers={{ zabbix_server_startodbcpollers }}
{% endif %}
{% if zabbix_server_listenbacklog is defined and zabbix_server_listenbacklog is not none %}
ListenBacklog={{ zabbix_server_listenbacklog }}
{% endif %}
{% if zabbix_server_hanodename is defined and zabbix_server_hanodename is not none %}
HANodeName={{ zabbix_server_hanodename }}
{% endif %}
{% if zabbix_server_nodeaddress is defined and zabbix_server_nodeaddress is not none %}
NodeAddress={{ zabbix_server_nodeaddress }}
{% endif %}
{% endif %}<|MERGE_RESOLUTION|>--- conflicted
+++ resolved
@@ -76,13 +76,6 @@
 {% endif %}
 HousekeepingFrequency={{ zabbix_server_housekeepingfrequency }}
 MaxHousekeeperDelete={{ zabbix_server_maxhousekeeperdelete }}
-<<<<<<< HEAD
-=======
-{% if zabbix_version is version('3.2', '<=') %}
-SenderFrequency={{ zabbix_server_senderfrequency }}
-{% endif %}
-{% if zabbix_server_cachesize is defined and zabbix_server_cachesize is not none %}
->>>>>>> 24a01ba5
 CacheSize={{ zabbix_server_cachesize }}
 {% else %}
 {% if zabbix_version is version('6.2', '<') %}
