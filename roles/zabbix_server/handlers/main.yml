--- conflicted
+++ resolved
@@ -7,7 +7,6 @@
       state: restarted
       enabled: yes
   tags: zabbix-server
-<<<<<<< HEAD
   when:
     - zabbix_server_manage_service | bool
     - zabbix_repo != 'epel'
@@ -21,13 +20,10 @@
   when:
     - zabbix_proxy_manage_service | bool
     - zabbix_repo == 'epel'
-=======
-  when: zabbix_server_manage_service | bool
 
 - name: "clean repo files from proxy creds"
   shell: ls /etc/yum.repos.d/zabbix* && sed -i 's/^proxy =.*//' /etc/yum.repos.d/zabbix* || true
   become: yes
   when:
     - ansible_os_family == 'RedHat'
-    - zabbix_http_proxy is defined or zabbix_https_proxy is defined
->>>>>>> ba7015b4
+    - zabbix_http_proxy is defined or zabbix_https_proxy is defined