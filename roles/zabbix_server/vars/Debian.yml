---
apache_user: www-data
apache_group: www-data
apache_log: apache2

mysql_create_dir: ""

zabbix_valid_server_versions:
  # Debian
  "12":
    - 6.0
  "11":
    - 6.0
  "10":
    - 6.0
  # Ubuntu
  "22":
    - 6.0
  "20":
<<<<<<< HEAD
    - 6.4
    - 6.2
=======
>>>>>>> 79af6360
    - 6.0

debian_keyring_path: /etc/apt/keyrings/
zabbix_gpg_key: "{{ debian_keyring_path }}/zabbix-official-repo.asc"
_zabbix_repo_deb_url: "http://repo.zabbix.com/zabbix/{{ zabbix_server_version }}/{{ ansible_distribution.lower() }}"<|MERGE_RESOLUTION|>--- conflicted
+++ resolved
@@ -17,11 +17,6 @@
   "22":
     - 6.0
   "20":
-<<<<<<< HEAD
-    - 6.4
-    - 6.2
-=======
->>>>>>> 79af6360
     - 6.0
 
 debian_keyring_path: /etc/apt/keyrings/
