---
sign_keys:
  "62":
    bullseye:
      sign_key: E709712C
    buster:
      sign_key: E709712C
    stretch:
      sign_key: E709712C
    focal:
      sign_key: E709712C
    bionic:
      sign_key: E709712C
    xenial:
      sign_key: E709712C
    trusty:
      sign_key: E709712C
    jammy:
      sign_key: E709712C
  "60":
    bullseye:
      sign_key: E709712C
    buster:
      sign_key: E709712C
    stretch:
      sign_key: E709712C
    focal:
      sign_key: E709712C
    bionic:
      sign_key: E709712C
    xenial:
      sign_key: E709712C
    trusty:
      sign_key: E709712C
<<<<<<< HEAD
=======
    jammy:
      sign_key: E709712C
  "54":
    bullseye:
      sign_key: E709712C
    buster:
      sign_key: E709712C
    stretch:
      sign_key: E709712C
    jessie:
      sign_key: E709712C
    focal:
      sign_key: E709712C
    bionic:
      sign_key: E709712C
    xenial:
      sign_key: E709712C
    trusty:
      sign_key: E709712C
    tricia:
      sign_key: E709712C
  "52":
    buster:
      sign_key: E709712C
    stretch:
      sign_key: E709712C
    jessie:
      sign_key: E709712C
    focal:
      sign_key: E709712C
    bionic:
      sign_key: E709712C
    xenial:
      sign_key: E709712C
    trusty:
      sign_key: E709712C
    tricia:
      sign_key: E709712C
>>>>>>> 24a01ba5
  "50":
    buster:
      sign_key: E709712C
    stretch:
      sign_key: E709712C
    jessie:
      sign_key: E709712C
    focal:
      sign_key: E709712C
    bionic:
      sign_key: E709712C
    xenial:
      sign_key: E709712C
    trusty:
      sign_key: E709712C
    tricia:
      sign_key: E709712C
  "40":
    focal:
      sign_key: A14FE591
    bionic:
      sign_key: A14FE591
    sonya:
      sign_key: A14FE591
    serena:
      sign_key: A14FE591
    buster:
      sign_key: A14FE591
    stretch:
      sign_key: A14FE591
    wheezy:
      sign_key: A14FE591
    jessie:
      sign_key: 79EA5ED4
    trusty:
      sign_key: 79EA5ED4
    xenial:
      sign_key: E709712C

suse:
  "openSUSE Leap":
    "42":
      name: server:monitoring
      url: http://download.opensuse.org/repositories/server:/monitoring/openSUSE_Leap_{{ ansible_distribution_version }}/
  "openSUSE":
    "12":
      name: server_monitoring
      url: http://download.opensuse.org/repositories/server:/monitoring/openSUSE_{{ ansible_distribution_version }}
  "SLES":
    "11":
      name: server_monitoring
      url: http://download.opensuse.org/repositories/server:/monitoring/SLE_11_SP3/
    "12":
      name: server_monitoring
      url: http://download.opensuse.org/repositories/server:/monitoring/SLE_12_SP3/<|MERGE_RESOLUTION|>--- conflicted
+++ resolved
@@ -32,47 +32,6 @@
       sign_key: E709712C
     trusty:
       sign_key: E709712C
-<<<<<<< HEAD
-=======
-    jammy:
-      sign_key: E709712C
-  "54":
-    bullseye:
-      sign_key: E709712C
-    buster:
-      sign_key: E709712C
-    stretch:
-      sign_key: E709712C
-    jessie:
-      sign_key: E709712C
-    focal:
-      sign_key: E709712C
-    bionic:
-      sign_key: E709712C
-    xenial:
-      sign_key: E709712C
-    trusty:
-      sign_key: E709712C
-    tricia:
-      sign_key: E709712C
-  "52":
-    buster:
-      sign_key: E709712C
-    stretch:
-      sign_key: E709712C
-    jessie:
-      sign_key: E709712C
-    focal:
-      sign_key: E709712C
-    bionic:
-      sign_key: E709712C
-    xenial:
-      sign_key: E709712C
-    trusty:
-      sign_key: E709712C
-    tricia:
-      sign_key: E709712C
->>>>>>> 24a01ba5
   "50":
     buster:
       sign_key: E709712C
