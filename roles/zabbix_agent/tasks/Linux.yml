--- conflicted
+++ resolved
@@ -81,45 +81,8 @@
     - zabbix-agent
     - config
 
-<<<<<<< HEAD
-- name: "Only install the Zabbix Agent"
-  set_fact:
-    zabbix_agent_packages:
-      - "{{ zabbix_agent_package }}"
-  when:
-    - zabbix_agent_install_agent_only
-
-# straight to getenforce binary , workaround for missing python_selinux library
-- name: "Get getenforce binary"
-  stat:
-    path: /usr/sbin/getenforce
-  register: getenforce_bin
-  become: yes
-
-- name: "Collect getenforce output"
-  command: /usr/sbin/getenforce
-  register: sestatus
-  when: 'getenforce_bin.stat.exists'
-  changed_when: false
-  become: yes
-  check_mode: no
-
-- name: "Set zabbix_selinux to true if getenforce returns Enforcing or Permissive"
-  set_fact:
-    zabbix_selinux: "{{ true }}"
-  when:
-    - zabbix_selinux | bool
-    - 'getenforce_bin.stat.exists and ("Enforcing" in sestatus.stdout or "Permissive" in sestatus.stdout)'
-
-- name: "Allow zabbix_agent to start (SELinux)"
-  selinux_permissive:
-    name: zabbix_agent_t
-    permissive: true
-  become: yes
-=======
 - name: "Configure SELinux when enabled"
   include: selinux.yml
->>>>>>> 06efdf86
   when:
     - zabbix_selinux | bool
 
