--- conflicted
+++ resolved
@@ -1,33 +1,5 @@
 ---
 # Tasks specific for RedHat systems
-
-<<<<<<< HEAD
-- name: Check if warn parameter can be used for shell module
-  ansible.builtin.set_fact:
-    produce_warn: False
-  when: ansible_version.full is version("2.14", "<")
-  tags:
-    - always
-=======
-- name: "RedHat | Install basic repo file"
-  ansible.builtin.yum_repository:
-    name: "{{ item.name }}"
-    description: "{{ item.description }}"
-    baseurl: "{{ item.baseurl }}"
-    gpgcheck: "{{ item.gpgcheck }}"
-    gpgkey: "{{ item.gpgkey }}"
-    mode: "{{ item.mode | default('0644') }}"
-    priority: "{{ item.priority | default('99') }}"
-    state: "{{ item.state | default('present') }}"
-    proxy: "{{ zabbix_http_proxy | default(omit) }}"
-  with_items: "{{ zabbix_repo_yum }}"
-  register: yum_repo_installed
-  become: true
-  notify:
-    - "clean repo files from proxy creds"
-  tags:
-    - install
->>>>>>> c919e2eb
 
 - name: "RedHat | Installing zabbix-agent"
   ansible.builtin.package:
