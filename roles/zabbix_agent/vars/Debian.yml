--- conflicted
+++ resolved
@@ -16,12 +16,7 @@
 
   "10":
     - 6.0
-<<<<<<< HEAD
-=======
 
-  "9":
-    - 6.0
->>>>>>> 79af6360
   # Ubuntu
   "22":
     - 6.0
@@ -29,12 +24,6 @@
   "20":
     - 6.0
 
-<<<<<<< HEAD
-=======
-  "18":
-    - 6.0
-
->>>>>>> 79af6360
 debian_keyring_path: /etc/apt/keyrings/
 zabbix_gpg_key: "{{ debian_keyring_path }}/zabbix-official-repo.asc"
 _zabbix_repo_deb_url: "http://repo.zabbix.com/zabbix/{{ zabbix_agent_version }}/{{ ansible_distribution.lower() }}"