--- conflicted
+++ resolved
@@ -14,10 +14,7 @@
 
 - name: Set More Variables
   ansible.builtin.set_fact:
-<<<<<<< HEAD
-=======
     zabbix_proxy_db_long: "{{ 'postgresql' if zabbix_proxy_database == 'pgsql' else zabbix_proxy_database }}"
->>>>>>> ea1edfb5
     zabbix_short_version: "{{ zabbix_proxy_version | regex_replace('\\.', '') }}"
     zabbix_proxy_fpinglocation: "{{ zabbix_proxy_fpinglocation if zabbix_proxy_fpinglocation is defined else _zabbix_proxy_fpinglocation}}"
     zabbix_proxy_fping6location: "{{ zabbix_proxy_fping6location if zabbix_proxy_fping6location is defined else _zabbix_proxy_fping6location}}"
