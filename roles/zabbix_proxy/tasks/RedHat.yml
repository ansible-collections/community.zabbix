--- conflicted
+++ resolved
@@ -99,18 +99,12 @@
     mode:  "{{ item.mode | default('0644') }}"
     priority: "{{ item.priority | default('99') }}"
     state: "{{ item.state | default('present') }}"
-<<<<<<< HEAD
-  become: yes
-  when:
-    - zabbix_repo == "zabbix"
-=======
     proxy: "{{ zabbix_http_proxy | default(omit) }}"
->>>>>>> ba7015b4
   with_items: "{{ zabbix_repo_yum }}"
   register: yum_repo_installed
   become: yes
   when:
-    zabbix_repo == "zabbix"
+    - zabbix_repo == "zabbix"
   notify:
     - "clean repo files from proxy creds"
   tags:
