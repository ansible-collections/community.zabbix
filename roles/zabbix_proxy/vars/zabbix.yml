---
sign_keys:
  "62":
<<<<<<< HEAD
    bullseye:
      sign_key: E709712C
    buster:
      sign_key: E709712C
    focal:
      sign_key: E709712C
    bionic:
      sign_key: E709712C
    jammy:
      sign_key: E709712C
  "60":
=======
    bionic:
      sign_key: E709712C
>>>>>>> cc9012e4
    bullseye:
      sign_key: E709712C
    buster:
      sign_key: E709712C
    focal:
      sign_key: E709712C
<<<<<<< HEAD
    bionic:
      sign_key: E709712C
    jammy:
      sign_key: E709712C
  "50":
=======
    jammy:
      sign_key: E709712C
  "60":
    bionic:
      sign_key: E709712C
    bullseye:
      sign_key: E709712C
    buster:
      sign_key: E709712C
    focal:
      sign_key: E709712C
    jammy:
      sign_key: E709712C
  "50":
    bionic:
      sign_key: E709712C
>>>>>>> cc9012e4
    bullseye:
      sign_key: E709712C
    buster:
      sign_key: E709712C
    focal:
<<<<<<< HEAD
      sign_key: A14FE591
    bionic:
      sign_key: A14FE591
    sonya:
      sign_key: A14FE591
    serena:
      sign_key: A14FE591
    trusty:
      sign_key: 79EA5ED4
    xenial:
      sign_key: E709712C
=======
      sign_key: E709712C

suse:
  "openSUSE Leap":
    "42":
      name: server:monitoring
      url: http://download.opensuse.org/repositories/server:/monitoring/openSUSE_Leap_{{ ansible_distribution_version }}/
  "openSUSE":
    "12":
      name: server_monitoring
      url: http://download.opensuse.org/repositories/server:/monitoring/openSUSE_{{ ansible_distribution_version }}
  "SLES":
    "11":
      name: server_monitoring
      url: http://download.opensuse.org/repositories/server:/monitoring/SLE_11_SP3/
    "12":
      name: server_monitoring
      url: http://download.opensuse.org/repositories/server:/monitoring/SLE_12_SP3/
>>>>>>> cc9012e4
<|MERGE_RESOLUTION|>--- conflicted
+++ resolved
@@ -1,35 +1,14 @@
 ---
 sign_keys:
   "62":
-<<<<<<< HEAD
+    bionic:
+      sign_key: E709712C
     bullseye:
       sign_key: E709712C
     buster:
       sign_key: E709712C
     focal:
       sign_key: E709712C
-    bionic:
-      sign_key: E709712C
-    jammy:
-      sign_key: E709712C
-  "60":
-=======
-    bionic:
-      sign_key: E709712C
->>>>>>> cc9012e4
-    bullseye:
-      sign_key: E709712C
-    buster:
-      sign_key: E709712C
-    focal:
-      sign_key: E709712C
-<<<<<<< HEAD
-    bionic:
-      sign_key: E709712C
-    jammy:
-      sign_key: E709712C
-  "50":
-=======
     jammy:
       sign_key: E709712C
   "60":
@@ -46,25 +25,11 @@
   "50":
     bionic:
       sign_key: E709712C
->>>>>>> cc9012e4
     bullseye:
       sign_key: E709712C
     buster:
       sign_key: E709712C
     focal:
-<<<<<<< HEAD
-      sign_key: A14FE591
-    bionic:
-      sign_key: A14FE591
-    sonya:
-      sign_key: A14FE591
-    serena:
-      sign_key: A14FE591
-    trusty:
-      sign_key: 79EA5ED4
-    xenial:
-      sign_key: E709712C
-=======
       sign_key: E709712C
 
 suse:
@@ -82,5 +47,4 @@
       url: http://download.opensuse.org/repositories/server:/monitoring/SLE_11_SP3/
     "12":
       name: server_monitoring
-      url: http://download.opensuse.org/repositories/server:/monitoring/SLE_12_SP3/
->>>>>>> cc9012e4
+      url: http://download.opensuse.org/repositories/server:/monitoring/SLE_12_SP3/