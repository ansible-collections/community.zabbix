--- conflicted
+++ resolved
@@ -77,11 +77,9 @@
 
 * `zabbix_install_pip_packages`: Set to `False` if you don't want to install the required pip packages. Useful when you control your environment completely. Default: True
 
-<<<<<<< HEAD
 * `zabbix_server_dbhost_run_install`: When to `true`, sql files will be executed on the host running the database.
-=======
+
 * `zabbix_proxy_startpreprocessors`: Number of pre-forked instances of preprocessing workers. The preprocessing manager process is automatically started when a preprocessor worker is started.This parameter is supported since Zabbix 4.2.0.
->>>>>>> 0cefddf5
 
 There are some zabbix-proxy specific variables which will be used for the zabbix-proxy configuration file, these can be found in the default/main.yml file. There are 2 which needs some explanation:
 
