--- conflicted
+++ resolved
@@ -91,14 +91,11 @@
 * `zabbix_proxy_manage_service`: Default: `True`. When you run multiple Zabbix proxies in a High Available cluster setup (e.g. pacemaker), you don't want Ansible to manage the zabbix-proxy service, because Pacemaker is in control of zabbix-proxy service.
 * `zabbix_install_pip_packages`: Default: `True`. Set to `False` if you don't want to install the required pip packages. Useful when you control your environment completely.
 * `zabbix_proxy_startpreprocessors`: Number of pre-forked instances of preprocessing workers. The preprocessing manager process is automatically started when a preprocessor worker is started.This parameter is supported since Zabbix 4.2.0.
-<<<<<<< HEAD
 * `zabbix_proxy_username`: Default: `zabbix`. The name of the account on the host. Will only be used when `zabbix_repo: epel` is used.
 * `zabbix_proxy_userid`: The UID of the account on the host. Will only be used when `zabbix_repo: epel` is used.
 * `zabbix_proxy_groupname`: Default: `zabbix`. The name of the group of the user on the host. Will only be used when `zabbix_repo: epel` is used.
 * `zabbix_proxy_groupid`: The GID of the group on the host. Will only be used when `zabbix_repo: epel` is used.
-=======
 * `zabbix_proxy_include_mode`: Default: `0755`. The "mode" for the directory configured with `zabbix_proxy_include`.
->>>>>>> ba7015b4
 
 ### Database specific
 
